# CLAUDE.md

This file provides guidance to Claude Code (claude.ai/code) when working with code in this repository.

## Project Overview

**WhiteBoar** is an AI-driven digital agency homepage built with Next.js 15+, featuring modern web standards and multilingual support. This is a production-ready website implementing the business requirements outlined in `context/CONTEXT.md`.

## Development Commands

- `pnpm dev` - Start development server
- `pnpm build` - Build for production
- `pnpm start` - Start production server
- `pnpm lint` - Run ESLint
- `pnpm lint:css` - Run Stylelint on CSS files
- `pnpm test` - Run Jest unit tests
- `pnpm test:watch` - Run Jest in watch mode
- `pnpm test:e2e` - Run Playwright e2e tests

## Architecture & Tech Stack

### Core Technologies
- **Next.js 15+** with app directory and TypeScript
- **next-intl** for internationalization (EN/IT)
- **shadcn/ui** components with Radix UI primitives
- **Tailwind CSS** with custom design tokens
- **Framer Motion** for animations with reduced motion support

### Project Structure
```
├── app/[locale]/          # Internationalized pages (EN default, /it for Italian)
├── components/            # React components (Navigation, Hero, etc.)
│   └── ui/               # shadcn/ui base components
├── lib/                  # Utilities and configuration
├── messages/             # i18n translation files
├── context/              # project specification and including the design system for AI agents
├── __tests__/           # Jest and Playwright tests
└── public/              # Static assets
```

## Key Implementation Details

### Design System Integration
- Uses existing `context/design-system/tokens.css` as single source of truth
- All colors, spacing, typography defined as CSS custom properties
- Tailwind config consumes design tokens via `--wb-*` variables
- Theme switching via localStorage with system preference fallback
- Framer motion for animations

### Internationalization
- Default locale: English (`/`)
- Italian: `/it` URL prefix
- All text content in `messages/en.json` and `messages/it.json`
- Server-side translations with `getTranslations()` for metadata

### Component Architecture
- Each major section is its own component file
- shadcn/ui components customized with WhiteBoar design tokens
- Framer Motion animations with `useReducedMotion()` support
- Keyboard navigation and focus management throughout

### Performance Requirements (from context/CONTEXT.md)
- Largest Contentful Paint ≤ 1.8s
- Cumulative Layout Shift < 0.1
- No unused JS > 50KB
- Images optimized with Next.js Image component

### Accessibility Standards
- WCAG AA compliance with axe-core testing
- Keyboard navigation with `focus-visible:outline-accent`
- Proper heading hierarchy and semantic HTML
- Screen reader support with ARIA labels

## Testing Strategy

### Unit Tests (Jest + RTL)
- All components tested for rendering and user interactions
- Theme switching and language selection functionality
- Accessibility attributes and keyboard navigation
- Located in `__tests__/components/`

### E2E Tests (Playwright)
- Homepage loading and navigation
- Language switching (`/` ↔ `/it`)
- Theme toggle (light/dark/system)
- Pricing plan selection flow
- Performance metrics (LCP, CLS)
- Accessibility validation with axe-core
- Located in `__tests__/e2e/`

## Important Files

- `app/[locale]/page.tsx:25` - Main homepage component assembly
- `components/Navigation.tsx:15` - Glass-morphic sticky navigation
- `components/Hero.tsx:25` - Full-viewport hero with Framer Motion
- `components/PricingTable.tsx:35` - Two-tier pricing (€40/month, €5,000+)
- `lib/i18n.ts` - Internationalization configuration
- `messages/en.json` - English translations
- `messages/it.json` - Italian translations

## Development Guidelines

- **Never use hard-coded colors** - always reference CSS custom properties
- **Maintain design token consistency** - use `--wb-*` variables only
- **Test accessibility** - run `pnpm test:e2e` before commits
- **Keep translations in sync** - update both `en.json` and `it.json`
- **Follow component patterns** - use existing shadcn/ui + design tokens approach
- **Performance first** - validate LCP and CLS requirements with tests
- **Always** - run playright MCP after making changes to the UI to ensure that the changes are as intended. Check both light and dark themes. Check mobile and desktop layouts.

## CI/CD Pipeline

GitHub Actions workflow (`.github/workflows/test.yml`) runs:
1. ESLint code quality checks
2. Jest unit tests with coverage
3. Next.js production build
4. Playwright e2e tests including performance validation
5. Accessibility testing with axe-core

<<<<<<< HEAD
The project is production-ready and meets all requirements specified in `context/CONTEXT.md`.
=======
The project is production-ready when it meets all requirements specified in `./context`.
>>>>>>> 13ff382b
<|MERGE_RESOLUTION|>--- conflicted
+++ resolved
@@ -117,8 +117,4 @@
 4. Playwright e2e tests including performance validation
 5. Accessibility testing with axe-core
 
-<<<<<<< HEAD
-The project is production-ready and meets all requirements specified in `context/CONTEXT.md`.
-=======
-The project is production-ready when it meets all requirements specified in `./context`.
->>>>>>> 13ff382b
+The project is production-ready when it meets all requirements specified in `./context`.